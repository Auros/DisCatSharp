--- conflicted
+++ resolved
@@ -23,13 +23,8 @@
 
 We decided to maintain an own version of it.
 
-<<<<<<< HEAD
 ## Goal
-We want this lib always up-to-date. So the API version is always the newest, in the actual case `v9`.
-=======
-# Goal
 We want this lib always up-to-date. So the API version is always the newest, in the actual case `v10`.
->>>>>>> 142db750
 
 ## Installing
 You can install the library from following source:
