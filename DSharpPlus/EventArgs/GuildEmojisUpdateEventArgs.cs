﻿using System.Collections.Generic;

namespace DSharpPlus
{
    public class GuildEmojisUpdateEventArgs : DiscordEventArgs
    {
<<<<<<< HEAD
        /// <summary>
        /// New emoji list
        /// </summary>
        public IReadOnlyList<DiscordEmoji> Emojis { get; internal set; }
        /// <summary>
        /// Old emoji list
        /// </summary>
=======
        public IReadOnlyList<DiscordEmoji> EmojisAfter { get; internal set; }
>>>>>>> 43c028a3
        public IReadOnlyList<DiscordEmoji> EmojisBefore { get; internal set; }
        /// <summary>
        /// Guild these emojis belong to
        /// </summary>
        public DiscordGuild Guild { get; internal set; }

        public GuildEmojisUpdateEventArgs(DiscordClient client) : base(client) { }
    }
}<|MERGE_RESOLUTION|>--- conflicted
+++ resolved
@@ -4,17 +4,7 @@
 {
     public class GuildEmojisUpdateEventArgs : DiscordEventArgs
     {
-<<<<<<< HEAD
-        /// <summary>
-        /// New emoji list
-        /// </summary>
-        public IReadOnlyList<DiscordEmoji> Emojis { get; internal set; }
-        /// <summary>
-        /// Old emoji list
-        /// </summary>
-=======
         public IReadOnlyList<DiscordEmoji> EmojisAfter { get; internal set; }
->>>>>>> 43c028a3
         public IReadOnlyList<DiscordEmoji> EmojisBefore { get; internal set; }
         /// <summary>
         /// Guild these emojis belong to
