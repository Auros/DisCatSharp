﻿<?xml version="1.0" encoding="utf-8"?>
<Project Sdk="Microsoft.NET.Sdk">

  <PropertyGroup>
	  <TargetFrameworks>net45;net46;net47;netstandard1.1;netstandard1.3;netstandard2.0</TargetFrameworks>
    <NoWarn>1591</NoWarn>
    <Optimize>True</Optimize>
    <OutputType>Library</OutputType>
    <RootNamespace>DSharpPlus</RootNamespace>
    <AssemblyName>DSharpPlus</AssemblyName>
    <GenerateDocumentationFile>true</GenerateDocumentationFile>
    <AllowUnsafeBlocks>true</AllowUnsafeBlocks>
    <Authors>Naamloos, afroraydude, DrCreo, Death, Axiom, Emzi0767, and contributors</Authors>
    <Company>DSharpPlus developers</Company>
    <Description>A C# API for Discord based off DiscordSharp, but rewritten to fit the API standards.</Description>
    <GeneratePackageOnBuild>True</GeneratePackageOnBuild>
    <PackageLicenseUrl>https://github.com/NaamloosDT/DSharpPlus/blob/master/LICENSE</PackageLicenseUrl>
    <PackageProjectUrl>https://github.com/NaamloosDT/DSharpPlus</PackageProjectUrl>
    <PackageIconUrl>https://raw.githubusercontent.com/NaamloosDT/DSharpPlus/master/logo/dsharpplus.png</PackageIconUrl>
    <RepositoryUrl>https://github.com/NaamloosDT/DSharpPlus</RepositoryUrl>
    <RepositoryType>Git</RepositoryType>
    <PackageTags>Discord, Discord API, Discord Bots, Chat, DSharp, DSharpPlus</PackageTags>
  </PropertyGroup>

  <PropertyGroup Condition="'$(VersionSuffix)' != ''">
    <Version>2.1.9-rc-$(VersionSuffix)</Version>
    <AssemblyVersion>2.1.9.$(VersionSuffix)</AssemblyVersion>
    <FileVersion>2.1.9.$(VersionSuffix)</FileVersion>
  </PropertyGroup>
<<<<<<< HEAD
  <ItemGroup>
    <Reference Include="Newtonsoft.Json, Version=10.0.0.0, Culture=neutral, PublicKeyToken=30ad4fe6b2a6aeed, processorArchitecture=MSIL">
      <HintPath>..\packages\Newtonsoft.Json.10.0.2\lib\net45\Newtonsoft.Json.dll</HintPath>
    </Reference>
    <Reference Include="System" />
    <Reference Include="System.Core" />
    <Reference Include="System.Xml.Linq" />
    <Reference Include="System.Data.DataSetExtensions" />
    <Reference Include="Microsoft.CSharp" />
    <Reference Include="System.Data" />
    <Reference Include="System.Net.Http" />
    <Reference Include="System.Xml" />
=======

  <PropertyGroup Condition="'$(VersionSuffix)' == ''">
    <Version>2.1.9-rc</Version>
    <AssemblyVersion>2.1.9.0</AssemblyVersion>
    <FileVersion>2.1.9.0</FileVersion>
  </PropertyGroup>
  
  <PropertyGroup Condition="'$(Configuration)' == 'Debug'">
    <Optimize>False</Optimize>
    <GeneratePackageOnBuild>False</GeneratePackageOnBuild>
  </PropertyGroup>

  <PropertyGroup Condition="'$(TargetFramework)' == 'net45' Or '$(TargetFramework)' == 'net46' Or '$(TargetFramework)' == 'net47'">
    <DefineConstants>HAS_ENVIRONMENT;HAS_NAT_TRAVERSAL</DefineConstants>
  </PropertyGroup>
  
  <ItemGroup Condition="'$(TargetFramework)' == 'netstandard1.1'">
    <Compile Remove="Net\WebSocketClient.cs" />
    <Compile Remove="Net\DspUdpClient.cs" />
>>>>>>> 93bf2680
  </ItemGroup>
  
  <ItemGroup Condition="'$(TargetFramework)' == 'netstandard1.1'">
    <None Include="Net\WebSocketClient.cs" />
    <None Include="Net\DspUdpClient.cs" />
  </ItemGroup>
  
  <ItemGroup Condition="'$(TargetFramework)' != 'netstandard1.1'">
    <Compile Remove="Net\WebSocketClient2.cs" />
    <Compile Remove="Net\DspUdpClient2.cs" />
  </ItemGroup>
  
  <ItemGroup Condition="'$(TargetFramework)' != 'netstandard1.1'">
    <None Include="Net\WebSocketClient2.cs" />
    <None Include="Net\DspUdpClient2.cs" />
  </ItemGroup>
  
  <ItemGroup>
    <PackageReference Include="Newtonsoft.Json" Version="10.0.2" />
  </ItemGroup>
  
  <ItemGroup Condition="'$(TargetFramework)' == 'net45'">
  </ItemGroup>
  
  <ItemGroup Condition="'$(TargetFramework)' == 'net46'">
  </ItemGroup>
  
  <ItemGroup Condition="'$(TargetFramework)' == 'net47'">
  </ItemGroup>
  
  <ItemGroup Condition="'$(TargetFramework)' == 'netstandard1.1'">
    <PackageReference Include="System.Net.Http" Version="4.3.2" />
    <PackageReference Include="System.Runtime.InteropServices.RuntimeInformation" Version="4.3.0" />
  </ItemGroup>
  
  <ItemGroup Condition="'$(TargetFramework)' == 'netstandard1.3'">
    <PackageReference Include="System.Net.Http" Version="4.3.2" />
    <PackageReference Include="System.Net.WebSockets" Version="4.3.0" />
    <PackageReference Include="System.Net.WebSockets.Client" Version="4.3.1" />
    <PackageReference Include="System.Runtime.InteropServices.RuntimeInformation" Version="4.3.0" />
  </ItemGroup>
  
  <ItemGroup Condition="'$(TargetFramework)' == 'netstandard2.0'">
    <PackageReference Include="System.Net.Http" Version="4.3.2" />
    <PackageReference Include="System.Net.WebSockets" Version="4.3.0" />
    <PackageReference Include="System.Net.WebSockets.Client" Version="4.3.1" />
    <PackageReference Include="System.Runtime.InteropServices.RuntimeInformation" Version="4.3.0" />
  </ItemGroup>
  
  <ItemGroup Condition="'$(TargetFramework)' == 'net45' Or '$(TargetFramework)' == 'net46' Or '$(TargetFramework)' == 'net47'">
    <Reference Include="System.Net.Http" />
  </ItemGroup>
  
</Project><|MERGE_RESOLUTION|>--- conflicted
+++ resolved
@@ -27,20 +27,6 @@
     <AssemblyVersion>2.1.9.$(VersionSuffix)</AssemblyVersion>
     <FileVersion>2.1.9.$(VersionSuffix)</FileVersion>
   </PropertyGroup>
-<<<<<<< HEAD
-  <ItemGroup>
-    <Reference Include="Newtonsoft.Json, Version=10.0.0.0, Culture=neutral, PublicKeyToken=30ad4fe6b2a6aeed, processorArchitecture=MSIL">
-      <HintPath>..\packages\Newtonsoft.Json.10.0.2\lib\net45\Newtonsoft.Json.dll</HintPath>
-    </Reference>
-    <Reference Include="System" />
-    <Reference Include="System.Core" />
-    <Reference Include="System.Xml.Linq" />
-    <Reference Include="System.Data.DataSetExtensions" />
-    <Reference Include="Microsoft.CSharp" />
-    <Reference Include="System.Data" />
-    <Reference Include="System.Net.Http" />
-    <Reference Include="System.Xml" />
-=======
 
   <PropertyGroup Condition="'$(VersionSuffix)' == ''">
     <Version>2.1.9-rc</Version>
@@ -60,7 +46,6 @@
   <ItemGroup Condition="'$(TargetFramework)' == 'netstandard1.1'">
     <Compile Remove="Net\WebSocketClient.cs" />
     <Compile Remove="Net\DspUdpClient.cs" />
->>>>>>> 93bf2680
   </ItemGroup>
   
   <ItemGroup Condition="'$(TargetFramework)' == 'netstandard1.1'">
